{
  "name": "redis-cli",
  "version": "1.3.1",
  "description": "A Redis Cli Tool",
  "main": "index.js",
  "scripts": {
    "start": "node index.js",
    "test": "jest --ci --reporters=default --reporters=\"jest-junit\""
  },
  "keywords": [
    "redis",
    "cil"
  ],
  "bin": {
    "rdcli": "./bin/rdcli"
  },
  "preferGlobal": true,
  "author": {
    "name": "Megrez Lu",
    "email": "lujiajing1126@gmail.com",
    "url": "https://www.coder.dog/"
  },
  "license": "MIT",
  "dependencies": {
    "bluebird": "^3.5.3",
    "colors": "^1.3.3",
    "commander": "^2.19.0",
    "core-js": "^3.0.0-beta.8",
    "redis": "^2.8.0",
    "splitargs": "0.0.7"
  },
  "devDependencies": {
<<<<<<< HEAD
    "jest": "^23.6.0",
=======
    "jest": "^24.8.0",
>>>>>>> 746db39a
    "jest-junit": "^6.4.0",
    "mockery": "^2.1.0"
  },
  "repository": {
    "type": "git",
    "url": "https://github.com/lujiajing1126/redis-cli"
  }
}<|MERGE_RESOLUTION|>--- conflicted
+++ resolved
@@ -30,11 +30,7 @@
     "splitargs": "0.0.7"
   },
   "devDependencies": {
-<<<<<<< HEAD
-    "jest": "^23.6.0",
-=======
     "jest": "^24.8.0",
->>>>>>> 746db39a
     "jest-junit": "^6.4.0",
     "mockery": "^2.1.0"
   },
